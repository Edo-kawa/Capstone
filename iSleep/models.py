--- conflicted
+++ resolved
@@ -172,13 +172,8 @@
         noise_target_inds = (targets_labels == 0)
         non_noise_target_inds = (targets_labels > 0)
         
-<<<<<<< HEAD
         noise_pred_loss = F.cross_entropy(preds[noise_target_inds], targets[noise_target_inds])
         non_noise_pred_loss = F.cross_entropy(preds[non_noise_target_inds], targets[non_noise_target_inds])
-=======
-        noise_pred_loss = F.binary_cross_entropy(preds[noise_target_inds], targets[noise_target_inds])
-        non_noise_pred_loss = F.binary_cross_entropy(preds[non_noise_target_inds], targets[non_noise_target_inds])
->>>>>>> 97b4e724
         
         loss = 0.7 * non_noise_pred_loss + 0.3 * noise_pred_loss
         
